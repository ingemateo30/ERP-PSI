--- conflicted
+++ resolved
@@ -1,4 +1,3 @@
-
 // frontend/src/components/Facturas/CrucePagosBancarios.js
 import React, { useState, useEffect } from 'react';
 import apiService from '../../services/apiService';
@@ -15,12 +14,7 @@
     CreditCard,
     AlertCircle,
     Eye,
-    History,
-    ChevronDown,
-    ChevronUp,
-    TrendingUp,
-    Wallet,
-    BarChart3
+    History
 } from 'lucide-react';
 
 const CrucePagosBancarios = () => {
@@ -28,38 +22,22 @@
     const [facturasPagadas, setFacturasPagadas] = useState([]);
     const [loading, setLoading] = useState(false);
     const [loadingPagadas, setLoadingPagadas] = useState(false);
-<<<<<<< HEAD
-    const [estadisticas, setEstadisticas] = useState(null);
-    const [loadingEstadisticas, setLoadingEstadisticas] = useState(false);
-    
-    // NUEVO: Estado para mostrar/ocultar filtros avanzados
-    const [mostrarFiltrosAvanzados, setMostrarFiltrosAvanzados] = useState(false);
-    const [mostrarEstadisticas, setMostrarEstadisticas] = useState(false);
-    
-=======
     const [buscando, setBuscando] = useState(false); // ✅ NUEVO: Estado de búsqueda activa
->>>>>>> ace60fef
     const [filtros, setFiltros] = useState({
         banco: '',
         fecha_inicio: new Date(new Date().setDate(1)).toISOString().split('T')[0],
         fecha_fin: new Date().toISOString().split('T')[0],
         busqueda: ''
     });
-    
     const [filtrosPagadas, setFiltrosPagadas] = useState({
         banco: '',
         fecha_inicio: new Date(new Date().setMonth(new Date().getMonth() - 1)).toISOString().split('T')[0],
         fecha_fin: new Date().toISOString().split('T')[0],
-        busqueda: '',
-        metodo_pago: '' // NUEVO: Filtro por método de pago
+        busqueda: ''
     });
-<<<<<<< HEAD
-    
-=======
     // ✅ NUEVO: Estados temporales para los filtros
     const [filtrosTemp, setFiltrosTemp] = useState(filtros);
     const [filtrosPagadasTemp, setFiltrosPagadasTemp] = useState(filtrosPagadas);
->>>>>>> ace60fef
     const [mostrarModalCruce, setMostrarModalCruce] = useState(false);
     const [mostrarModalDetalle, setMostrarModalDetalle] = useState(false);
     const [facturaSeleccionada, setFacturaSeleccionada] = useState(null);
@@ -72,62 +50,21 @@
         observaciones: ''
     });
 
-    // ✅ DESPUÉS (CORRECTO - IDs de la base de datos):
-const bancos = [
-    { id: 1, nombre: 'Banco de Bogotá', codigo: '001' },
-    { id: 2, nombre: 'Banco Popular', codigo: '002' },
-    { id: 3, nombre: 'Bancolombia', codigo: '007' },
-    { id: 4, nombre: 'Citibank', codigo: '009' },
-    { id: 5, nombre: 'Banco GNB Sudameris', codigo: '012' },
-    { id: 6, nombre: 'BBVA Colombia', codigo: '013' },
-    { id: 7, nombre: 'Helm Bank', codigo: '014' },
-    { id: 8, nombre: 'Banco de Occidente', codigo: '023' },
-    { id: 9, nombre: 'Banco Agrario', codigo: '031' },
-    { id: 10, nombre: 'Banco Unión', codigo: '040' },
-    { id: 11, nombre: 'Banco AV Villas', codigo: '052' },
-    { id: 12, nombre: 'Banco Davivienda', codigo: '053' },
-    { id: 13, nombre: 'Efectivo', codigo: '010' }
-];
-    const metodosPago = [
-        { value: 'efectivo', label: 'Efectivo' },
-        { value: 'transferencia', label: 'Transferencia' },
-        { value: 'tarjeta', label: 'Tarjeta' },
-        { value: 'cheque', label: 'Cheque' },
-        { value: 'consignacion', label: 'Consignación' }
+    const bancos = [
+        { id: 1, nombre: 'Bancolombia', codigo: 'BANCOLOMBIA' },
+        { id: 2, nombre: 'Davivienda', codigo: 'DAVIVIENDA' },
+        { id: 3, nombre: 'Banco de Bogotá', codigo: 'BOGOTA' },
+        { id: 4, nombre: 'BBVA', codigo: 'BBVA' },
+        { id: 5, nombre: 'Comultrasan', codigo: 'COMULTRASAN' },
+        { id: 6, nombre: 'Finecoop', codigo: 'FINECOOP' },
+        { id: 7, nombre: 'Caja Social', codigo: 'CAJA_SOCIAL' }
     ];
 
     // ✅ ACTUALIZADO: Cargar datos iniciales solo una vez
     useEffect(() => {
-<<<<<<< HEAD
-        const timer = setTimeout(() => {
-            cargarFacturasPendientes();
-        }, 300);
-        
-        return () => clearTimeout(timer);
-    }, [filtros]);
-
-    useEffect(() => {
-        if (filtrosPagadas.fecha_inicio && filtrosPagadas.fecha_fin) {
-            const fechaInicio = new Date(filtrosPagadas.fecha_inicio);
-            const fechaFin = new Date(filtrosPagadas.fecha_fin);
-            
-            if (fechaFin >= fechaInicio) {
-                const timer = setTimeout(() => {
-                    cargarFacturasPagadas();
-                    if (mostrarEstadisticas) {
-                        cargarEstadisticas();
-                    }
-                }, 300);
-                
-                return () => clearTimeout(timer);
-            }
-        }
-    }, [filtrosPagadas, mostrarEstadisticas]);
-=======
         cargarFacturasPendientes();
         cargarFacturasPagadas();
     }, []);
->>>>>>> ace60fef
 
     const cargarFacturasPendientes = async () => {
         try {
@@ -152,17 +89,6 @@
         }
     };
 
-<<<<<<< HEAD
-    const cargarFacturasPagadas = async () => {
-        try {
-            setLoadingPagadas(true);
-            
-            const params = new URLSearchParams({
-                estado: 'pagada',
-                fecha_pago_inicio: filtrosPagadas.fecha_inicio,
-                fecha_pago_fin: filtrosPagadas.fecha_fin
-            });
-=======
    const cargarFacturasPagadas = async () => {
     try {
         setLoadingPagadas(true);
@@ -173,68 +99,14 @@
             fecha_pago_inicio: filtrosPagadas.fecha_inicio,
             fecha_pago_fin: filtrosPagadas.fecha_fin
         });
->>>>>>> ace60fef
-
-            if (filtrosPagadas.busqueda) {
-                params.append('search', filtrosPagadas.busqueda);
-            }
-            if (filtrosPagadas.banco) {
-                params.append('banco_id', filtrosPagadas.banco);
-            }
-            if (filtrosPagadas.metodo_pago) {
-                params.append('metodo_pago', filtrosPagadas.metodo_pago);
-            }
-
-            const response = await apiService.get(`/facturacion/facturas?${params.toString()}`);
-            
-            if (response && response.success) {
-                const facturas = Array.isArray(response.data) 
-                    ? response.data 
-                    : (response.data?.facturas || []);
-                
-                setFacturasPagadas(facturas);
-            } else {
-                setFacturasPagadas([]);
-            }
-        } catch (error) {
-            console.error('❌ Error cargando facturas pagadas:', error);
-            setFacturasPagadas([]);
-        } finally {
-            setLoadingPagadas(false);
+
+        if (filtrosPagadas.busqueda) {
+            params.append('search', filtrosPagadas.busqueda);
         }
-    };
-
-<<<<<<< HEAD
-    // NUEVO: Cargar estadísticas
-    const cargarEstadisticas = async () => {
-        try {
-            setLoadingEstadisticas(true);
-            
-            const params = new URLSearchParams({
-                fecha_inicio: filtrosPagadas.fecha_inicio,
-                fecha_fin: filtrosPagadas.fecha_fin
-            });
-
-            if (filtrosPagadas.banco) {
-                params.append('banco_id', filtrosPagadas.banco);
-            }
-            if (filtrosPagadas.metodo_pago) {
-                params.append('metodo_pago', filtrosPagadas.metodo_pago);
-            }
-
-            const response = await apiService.get(`/facturacion/estadisticas-pagos?${params.toString()}`);
-            
-            if (response && response.success) {
-                setEstadisticas(response.data);
-            }
-        } catch (error) {
-            console.error('❌ Error cargando estadísticas:', error);
-        } finally {
-            setLoadingEstadisticas(false);
+        if (filtrosPagadas.banco) {
+            params.append('banco_id', filtrosPagadas.banco);
         }
-    };
-
-=======
+
         const response = await apiService.get(`/facturacion/facturas?${params.toString()}`);
 
         if (response && response.success) {
@@ -296,7 +168,6 @@
         setFiltrosPagadas(filtrosLimpios);
         cargarFacturasPagadas();
     };
->>>>>>> ace60fef
     const abrirModalCruce = (factura) => {
         setFacturaSeleccionada(factura);
         setDatosPago({
@@ -331,9 +202,6 @@
                 setMostrarModalCruce(false);
                 cargarFacturasPendientes();
                 cargarFacturasPagadas();
-                if (mostrarEstadisticas) {
-                    cargarEstadisticas();
-                }
             } else {
                 alert('Error: ' + (response?.message || 'Error desconocido'));
             }
@@ -377,7 +245,8 @@
     };
 
     const facturasPendientesFiltradas = facturasPendientes.filter(f => {
-        if (filtros.busqueda) {
+    // Solo filtrar por búsqueda local, las fechas y banco ya vienen del servidor
+    if (filtros.busqueda) {
             const busqueda = filtros.busqueda.toLowerCase();
             return (
                 f.numero_factura?.toLowerCase().includes(busqueda) ||
@@ -389,12 +258,13 @@
     });
 
     const facturasPagadasFiltradas = facturasPagadas.filter(f => {
-        if (filtrosPagadas.busqueda) {
+    // El filtro de banco ya se aplica en el servidor, no filtrar aquí
+    if (filtrosPagadas.busqueda) {
             const busqueda = filtrosPagadas.busqueda.toLowerCase();
             return (
                 f.numero_factura?.toLowerCase().includes(busqueda) ||
-                f.nombre_cliente?.toLowerCase().includes(busqueda) ||
-                f.identificacion_cliente?.includes(busqueda)
+                f.cliente_nombre?.toLowerCase().includes(busqueda) ||
+                f.cliente_identificacion?.includes(busqueda)
             );
         }
         return true;
@@ -402,30 +272,23 @@
 
     return (
         <div className="p-6 space-y-6">
-            {/* TÍTULO PRINCIPAL */}
-            <div className="flex items-center justify-between">
-                <h1 className="text-2xl font-bold text-gray-900 flex items-center gap-2">
-                    <DollarSign className="w-8 h-8 text-green-600" />
-                    Cruce de Pagos Bancarios
-                </h1>
-                <p className="text-sm text-gray-600">
-                    Registrar pagos de facturas pendientes
-                </p>
-            </div>
-
-            {/* BOTONES DE EXPORTACIÓN */}
-            <div className="bg-white rounded-lg shadow-md p-4">
-                <div className="flex flex-wrap gap-2">
+            {/* Header */}
+            <div className="flex justify-between items-center">
+                <div>
+                    <h1 className="text-2xl font-bold text-gray-900">Cruce de Pagos Bancarios</h1>
+                    <p className="text-gray-600">Registrar pagos de facturas pendientes</p>
+                </div>
+                <div className="flex gap-2">
                     <button
                         onClick={() => exportarPorBanco(5)}
-                        className="px-4 py-2 bg-blue-600 text-white rounded-lg hover:bg-blue-700 flex items-center gap-2"
+                        className="px-4 py-2 bg-green-600 text-white rounded-lg hover:bg-green-700 flex items-center gap-2"
                     >
                         <Download className="w-4 h-4" />
                         Exportar Comultrasan
                     </button>
                     <button
                         onClick={() => exportarPorBanco(6)}
-                        className="px-4 py-2 bg-green-600 text-white rounded-lg hover:bg-green-700 flex items-center gap-2"
+                        className="px-4 py-2 bg-blue-600 text-white rounded-lg hover:bg-blue-700 flex items-center gap-2"
                     >
                         <Download className="w-4 h-4" />
                         Exportar Finecoop
@@ -440,13 +303,12 @@
                 </div>
             </div>
 
-            {/* FACTURAS PENDIENTES DE PAGO */}
+            {/* FACTURAS PENDIENTES */}
             <div className="bg-white rounded-lg shadow-md p-4">
                 <h2 className="text-lg font-semibold mb-4 flex items-center gap-2">
-                    <FileText className="w-5 h-5 text-orange-500" />
+                    <AlertCircle className="w-5 h-5 text-orange-500" />
                     Facturas Pendientes de Pago
                 </h2>
-                
                 <div className="grid grid-cols-1 md:grid-cols-4 gap-4 mb-4">
                     <div>
                         <label className="block text-sm font-medium text-gray-700 mb-1">
@@ -490,21 +352,14 @@
                             Buscar
                         </label>
                         <div className="relative">
-                            <Search className="absolute left-3 top-1/2 transform -translate-y-1/2 text-gray-400 w-4 h-4" />
+                            <Search className="absolute left-3 top-2.5 w-4 h-4 text-gray-400" />
                             <input
                                 type="text"
-<<<<<<< HEAD
-                                value={filtros.busqueda}
-                                onChange={(e) => setFiltros({ ...filtros, busqueda: e.target.value })}
-                                placeholder="Factura, cliente..."
-                                className="w-full pl-10 pr-3 py-2 border rounded-lg"
-=======
                                 placeholder="Factura, cliente..."
                                 value={filtrosTemp.busqueda}
                                 onChange={(e) => setFiltrosTemp({ ...filtrosTemp, busqueda: e.target.value })}
                                 onKeyPress={(e) => e.key === 'Enter' && ejecutarBusquedaPendientes()}
                                 className="w-full pl-10 pr-3 py-2 border rounded-lg focus:ring-2 focus:ring-blue-500 focus:border-blue-500"
->>>>>>> ace60fef
                             />
                         </div>
                     </div>
@@ -554,28 +409,21 @@
                         <tbody className="bg-white divide-y divide-gray-200">
                             {loading ? (
                                 <tr>
-                                    <td colSpan="6" className="px-6 py-8 text-center">
-                                        <div className="flex items-center justify-center">
-                                            <div className="animate-spin rounded-full h-8 w-8 border-b-2 border-blue-600"></div>
-                                            <span className="ml-2">Cargando...</span>
-                                        </div>
-                                    </td>
+                                    <td colSpan="6" className="px-6 py-4 text-center text-gray-500">Cargando...</td>
                                 </tr>
                             ) : facturasPendientesFiltradas.length === 0 ? (
                                 <tr>
-                                    <td colSpan="6" className="px-6 py-8 text-center text-gray-500">
-                                        No hay facturas pendientes
-                                    </td>
+                                    <td colSpan="6" className="px-6 py-4 text-center text-gray-500">No hay facturas pendientes</td>
                                 </tr>
                             ) : (
-                                facturasPendientesFiltradas.map((factura) => (
+                                facturasPendientesFiltradas.map(factura => (
                                     <tr key={factura.id} className="hover:bg-gray-50">
-                                        <td className="px-6 py-4 whitespace-nowrap text-sm font-medium text-gray-900">
-                                            {factura.numero_factura}
-                                        </td>
-                                        <td className="px-6 py-4 text-sm text-gray-900">
-                                            <div className="font-medium">{factura.nombre_cliente}</div>
-                                            <div className="text-gray-500">{factura.identificacion_cliente}</div>
+                                        <td className="px-6 py-4 whitespace-nowrap">
+                                            <div className="text-sm font-medium text-gray-900">{factura.numero_factura}</div>
+                                        </td>
+                                        <td className="px-6 py-4">
+                                            <div className="text-sm text-gray-900">{factura.nombre_cliente}</div>
+                                            <div className="text-sm text-gray-500">{factura.identificacion_cliente}</div>
                                         </td>
                                         <td className="px-6 py-4 whitespace-nowrap text-sm text-gray-500">
                                             {new Date(factura.fecha_emision).toLocaleDateString()}
@@ -583,8 +431,10 @@
                                         <td className="px-6 py-4 whitespace-nowrap text-sm text-gray-500">
                                             {new Date(factura.fecha_vencimiento).toLocaleDateString()}
                                         </td>
-                                        <td className="px-6 py-4 whitespace-nowrap text-sm font-medium text-gray-900">
-                                            ${parseFloat(factura.total || 0).toLocaleString()}
+                                        <td className="px-6 py-4 whitespace-nowrap">
+                                            <div className="text-sm font-medium text-gray-900">
+                                                ${parseFloat(factura.total).toLocaleString()}
+                                            </div>
                                         </td>
                                         <td className="px-6 py-4 whitespace-nowrap text-sm font-medium">
                                             <button
@@ -605,24 +455,10 @@
 
             {/* HISTORIAL DE PAGOS CRUZADOS */}
             <div className="bg-white rounded-lg shadow-md p-4">
-                <div className="flex items-center justify-between mb-4">
-                    <h2 className="text-lg font-semibold flex items-center gap-2">
-                        <History className="w-5 h-5 text-green-500" />
-                        Historial de Pagos Cruzados
-                    </h2>
-                    
-                    {/* NUEVO: Botón para mostrar filtros avanzados */}
-                    <button
-                        onClick={() => setMostrarFiltrosAvanzados(!mostrarFiltrosAvanzados)}
-                        className="px-4 py-2 bg-gray-100 text-gray-700 rounded-lg hover:bg-gray-200 flex items-center gap-2 transition-colors"
-                    >
-                        <Filter className="w-4 h-4" />
-                        Filtros Avanzados
-                        {mostrarFiltrosAvanzados ? <ChevronUp className="w-4 h-4" /> : <ChevronDown className="w-4 h-4" />}
-                    </button>
-                </div>
-
-                {/* Filtros básicos (siempre visibles) */}
+                <h2 className="text-lg font-semibold mb-4 flex items-center gap-2">
+                    <History className="w-5 h-5 text-green-500" />
+                    Historial de Pagos Cruzados
+                </h2>
                 <div className="grid grid-cols-1 md:grid-cols-4 gap-4 mb-4">
                     <div>
                         <label className="block text-sm font-medium text-gray-700 mb-1">
@@ -630,29 +466,9 @@
                         </label>
                         <input
                             type="date"
-<<<<<<< HEAD
-                            value={filtrosPagadas.fecha_inicio}
-                            onChange={(e) => {
-                                const nuevaFechaInicio = e.target.value;
-                                const fechaFin = new Date(filtrosPagadas.fecha_fin);
-                                const fechaInicio = new Date(nuevaFechaInicio);
-                                
-                                if (fechaInicio > fechaFin) {
-                                    setFiltrosPagadas({ 
-                                        ...filtrosPagadas, 
-                                        fecha_inicio: nuevaFechaInicio,
-                                        fecha_fin: nuevaFechaInicio
-                                    });
-                                } else {
-                                    setFiltrosPagadas({ ...filtrosPagadas, fecha_inicio: nuevaFechaInicio });
-                                }
-                            }}
-                            className="w-full px-3 py-2 border rounded-lg"
-=======
                             value={filtrosPagadasTemp.fecha_inicio}
                             onChange={(e) => setFiltrosPagadasTemp({ ...filtrosPagadasTemp, fecha_inicio: e.target.value })}
                             className="w-full px-3 py-2 border rounded-lg focus:ring-2 focus:ring-blue-500 focus:border-blue-500"
->>>>>>> ace60fef
                         />
                     </div>
                     <div>
@@ -661,29 +477,9 @@
                         </label>
                         <input
                             type="date"
-<<<<<<< HEAD
-                            value={filtrosPagadas.fecha_fin}
-                            onChange={(e) => {
-                                const nuevaFechaFin = e.target.value;
-                                const fechaInicio = new Date(filtrosPagadas.fecha_inicio);
-                                const fechaFin = new Date(nuevaFechaFin);
-                                
-                                if (fechaFin < fechaInicio) {
-                                    setFiltrosPagadas({ 
-                                        ...filtrosPagadas, 
-                                        fecha_inicio: nuevaFechaFin,
-                                        fecha_fin: nuevaFechaFin
-                                    });
-                                } else {
-                                    setFiltrosPagadas({ ...filtrosPagadas, fecha_fin: nuevaFechaFin });
-                                }
-                            }}
-                            className="w-full px-3 py-2 border rounded-lg"
-=======
                             value={filtrosPagadasTemp.fecha_fin}
                             onChange={(e) => setFiltrosPagadasTemp({ ...filtrosPagadasTemp, fecha_fin: e.target.value })}
                             className="w-full px-3 py-2 border rounded-lg focus:ring-2 focus:ring-blue-500 focus:border-blue-500"
->>>>>>> ace60fef
                         />
                     </div>
                     <div>
@@ -706,209 +502,19 @@
                             Buscar
                         </label>
                         <div className="relative">
-                            <Search className="absolute left-3 top-1/2 transform -translate-y-1/2 text-gray-400 w-4 h-4" />
+                            <Search className="absolute left-3 top-2.5 w-4 h-4 text-gray-400" />
                             <input
                                 type="text"
-<<<<<<< HEAD
-                                value={filtrosPagadas.busqueda}
-                                onChange={(e) => setFiltrosPagadas({ ...filtrosPagadas, busqueda: e.target.value })}
-                                placeholder="Factura, cliente..."
-                                className="w-full pl-10 pr-3 py-2 border rounded-lg"
-=======
                                 placeholder="Factura, cliente..."
                                 value={filtrosPagadasTemp.busqueda}
                                 onChange={(e) => setFiltrosPagadasTemp({ ...filtrosPagadasTemp, busqueda: e.target.value })}
                                 onKeyPress={(e) => e.key === 'Enter' && ejecutarBusquedaPagadas()}
                                 className="w-full pl-10 pr-3 py-2 border rounded-lg focus:ring-2 focus:ring-blue-500 focus:border-blue-500"
->>>>>>> ace60fef
                             />
                         </div>
                     </div>
                 </div>
 
-<<<<<<< HEAD
-                {/* NUEVO: Panel de filtros avanzados */}
-                {mostrarFiltrosAvanzados && (
-                    <div className="bg-gray-50 border border-gray-200 rounded-lg p-4 mb-4 space-y-4">
-                        <h3 className="text-sm font-semibold text-gray-700 flex items-center gap-2">
-                            <Filter className="w-4 h-4" />
-                            Opciones Adicionales
-                        </h3>
-                        
-                        <div className="grid grid-cols-1 md:grid-cols-3 gap-4">
-                            {/* Filtro por método de pago */}
-                            <div>
-                                <label className="block text-sm font-medium text-gray-700 mb-1">
-                                    Método de Pago
-                                </label>
-                                <select
-                                    value={filtrosPagadas.metodo_pago}
-                                    onChange={(e) => setFiltrosPagadas({ ...filtrosPagadas, metodo_pago: e.target.value })}
-                                    className="w-full px-3 py-2 border rounded-lg"
-                                >
-                                    <option value="">Todos los métodos</option>
-                                    {metodosPago.map(metodo => (
-                                        <option key={metodo.value} value={metodo.value}>{metodo.label}</option>
-                                    ))}
-                                </select>
-                            </div>
-
-                            {/* Toggle para mostrar estadísticas */}
-                            <div className="flex items-end">
-                                <button
-                                    onClick={() => {
-                                        setMostrarEstadisticas(!mostrarEstadisticas);
-                                        if (!mostrarEstadisticas) {
-                                            cargarEstadisticas();
-                                        }
-                                    }}
-                                    className={`w-full px-4 py-2 rounded-lg font-medium flex items-center justify-center gap-2 transition-colors ${
-                                        mostrarEstadisticas 
-                                            ? 'bg-blue-600 text-white hover:bg-blue-700' 
-                                            : 'bg-white border border-gray-300 text-gray-700 hover:bg-gray-50'
-                                    }`}
-                                >
-                                    <BarChart3 className="w-4 h-4" />
-                                    {mostrarEstadisticas ? 'Ocultar Estadísticas' : 'Mostrar Estadísticas'}
-                                </button>
-                            </div>
-
-                            {/* Botón limpiar filtros */}
-                            <div className="flex items-end">
-                                <button
-                                    onClick={() => {
-                                        setFiltrosPagadas({
-                                            banco: '',
-                                            fecha_inicio: new Date(new Date().setMonth(new Date().getMonth() - 1)).toISOString().split('T')[0],
-                                            fecha_fin: new Date().toISOString().split('T')[0],
-                                            busqueda: '',
-                                            metodo_pago: ''
-                                        });
-                                        setMostrarEstadisticas(false);
-                                    }}
-                                    className="w-full px-4 py-2 bg-gray-200 text-gray-700 rounded-lg hover:bg-gray-300 transition-colors"
-                                >
-                                    Limpiar Filtros
-                                </button>
-                            </div>
-                        </div>
-                    </div>
-                )}
-
-                {/* NUEVO: Panel de Estadísticas Totales */}
-                {mostrarEstadisticas && estadisticas && (
-                    <div className="bg-gradient-to-br from-blue-50 to-indigo-50 border border-blue-200 rounded-lg p-6 mb-4">
-                        <h3 className="text-lg font-bold text-gray-900 mb-4 flex items-center gap-2">
-                            <TrendingUp className="w-5 h-5 text-blue-600" />
-                            Estadísticas Totales del Período
-                        </h3>
-
-                        {loadingEstadisticas ? (
-                            <div className="flex items-center justify-center py-8">
-                                <div className="animate-spin rounded-full h-8 w-8 border-b-2 border-blue-600"></div>
-                                <span className="ml-2 text-gray-600">Calculando estadísticas...</span>
-                            </div>
-                        ) : (
-                            <div className="space-y-4">
-                                {/* Resumen General */}
-                                <div className="grid grid-cols-1 md:grid-cols-4 gap-4">
-                                    <div className="bg-white rounded-lg p-4 shadow-sm border border-gray-200">
-                                        <div className="flex items-center justify-between">
-                                            <div>
-                                                <p className="text-sm text-gray-600">Total Recaudado</p>
-                                                <p className="text-2xl font-bold text-green-600">
-                                                    ${(estadisticas.total_recaudado || 0).toLocaleString()}
-                                                </p>
-                                            </div>
-                                            <Wallet className="w-10 h-10 text-green-500 opacity-20" />
-                                        </div>
-                                    </div>
-
-                                    <div className="bg-white rounded-lg p-4 shadow-sm border border-gray-200">
-                                        <div className="flex items-center justify-between">
-                                            <div>
-                                                <p className="text-sm text-gray-600">Total Pagos</p>
-                                                <p className="text-2xl font-bold text-blue-600">
-                                                    {estadisticas.total_pagos || 0}
-                                                </p>
-                                            </div>
-                                            <FileText className="w-10 h-10 text-blue-500 opacity-20" />
-                                        </div>
-                                    </div>
-
-                                    <div className="bg-white rounded-lg p-4 shadow-sm border border-gray-200">
-                                        <div className="flex items-center justify-between">
-                                            <div>
-                                                <p className="text-sm text-gray-600">Promedio por Pago</p>
-                                                <p className="text-2xl font-bold text-purple-600">
-                                                    ${(estadisticas.promedio_pago || 0).toLocaleString()}
-                                                </p>
-                                            </div>
-                                            <DollarSign className="w-10 h-10 text-purple-500 opacity-20" />
-                                        </div>
-                                    </div>
-
-                                    <div className="bg-white rounded-lg p-4 shadow-sm border border-gray-200">
-                                        <div className="flex items-center justify-between">
-                                            <div>
-                                                <p className="text-sm text-gray-600">Facturas Pagadas</p>
-                                                <p className="text-2xl font-bold text-orange-600">
-                                                    {estadisticas.facturas_pagadas || 0}
-                                                </p>
-                                            </div>
-                                            <Check className="w-10 h-10 text-orange-500 opacity-20" />
-                                        </div>
-                                    </div>
-                                </div>
-
-                                {/* Desglose por Método de Pago */}
-                                {estadisticas.por_metodo_pago && estadisticas.por_metodo_pago.length > 0 && (
-                                    <div className="bg-white rounded-lg p-4 shadow-sm border border-gray-200">
-                                        <h4 className="text-sm font-semibold text-gray-700 mb-3 flex items-center gap-2">
-                                            <CreditCard className="w-4 h-4" />
-                                            Desglose por Método de Pago
-                                        </h4>
-                                        <div className="grid grid-cols-1 md:grid-cols-5 gap-3">
-                                            {estadisticas.por_metodo_pago.map((metodo, index) => (
-                                                <div key={index} className="border border-gray-200 rounded p-3">
-                                                    <p className="text-xs text-gray-600 capitalize">{metodo.metodo_pago || 'N/A'}</p>
-                                                    <p className="text-lg font-bold text-gray-900">
-                                                        ${(metodo.total || 0).toLocaleString()}
-                                                    </p>
-                                                    <p className="text-xs text-gray-500">{metodo.cantidad} pagos</p>
-                                                </div>
-                                            ))}
-                                        </div>
-                                    </div>
-                                )}
-
-                                {/* Desglose por Banco */}
-                                {estadisticas.por_banco && estadisticas.por_banco.length > 0 && (
-                                    <div className="bg-white rounded-lg p-4 shadow-sm border border-gray-200">
-                                        <h4 className="text-sm font-semibold text-gray-700 mb-3 flex items-center gap-2">
-                                            <Building className="w-4 h-4" />
-                                            Desglose por Banco
-                                        </h4>
-                                        <div className="grid grid-cols-1 md:grid-cols-4 gap-3">
-                                            {estadisticas.por_banco.map((banco, index) => (
-                                                <div key={index} className="border border-gray-200 rounded p-3">
-                                                    <p className="text-xs text-gray-600">{banco.banco_nombre || 'N/A'}</p>
-                                                    <p className="text-lg font-bold text-gray-900">
-                                                        ${(banco.total || 0).toLocaleString()}
-                                                    </p>
-                                                    <p className="text-xs text-gray-500">{banco.cantidad} pagos</p>
-                                                </div>
-                                            ))}
-                                        </div>
-                                    </div>
-                                )}
-                            </div>
-                        )}
-                    </div>
-                )}
-
-                {/* Tabla de pagos */}
-=======
                 {/* ✅ NUEVO: Botones de acción */}
                 <div className="flex justify-end gap-2 mb-4">
                     <button
@@ -938,7 +544,6 @@
                     </button>
                 </div>
 
->>>>>>> ace60fef
                 <div className="overflow-x-auto">
                     <table className="min-w-full divide-y divide-gray-200">
                         <thead className="bg-gray-50">
@@ -955,40 +560,35 @@
                         <tbody className="bg-white divide-y divide-gray-200">
                             {loadingPagadas ? (
                                 <tr>
-                                    <td colSpan="7" className="px-6 py-8 text-center">
-                                        <div className="flex items-center justify-center">
-                                            <div className="animate-spin rounded-full h-8 w-8 border-b-2 border-blue-600"></div>
-                                            <span className="ml-2">Cargando...</span>
-                                        </div>
-                                    </td>
+                                    <td colSpan="7" className="px-6 py-4 text-center text-gray-500">Cargando...</td>
                                 </tr>
                             ) : facturasPagadasFiltradas.length === 0 ? (
                                 <tr>
-                                    <td colSpan="7" className="px-6 py-8 text-center text-gray-500">
-                                        No hay pagos registrados en el período seleccionado
-                                    </td>
+                                    <td colSpan="7" className="px-6 py-4 text-center text-gray-500">No hay pagos registrados</td>
                                 </tr>
                             ) : (
-                                facturasPagadasFiltradas.map((factura) => (
+                                facturasPagadasFiltradas.map(factura => (
                                     <tr key={factura.id} className="hover:bg-gray-50">
-                                        <td className="px-6 py-4 whitespace-nowrap text-sm font-medium text-gray-900">
-                                            {factura.numero_factura}
-                                        </td>
-                                        <td className="px-6 py-4 text-sm text-gray-900">
-                                            <div className="font-medium">{factura.nombre_cliente}</div>
-                                            <div className="text-gray-500">{factura.identificacion_cliente}</div>
+                                        <td className="px-6 py-4 whitespace-nowrap">
+                                            <div className="text-sm font-medium text-gray-900">{factura.numero_factura}</div>
+                                        </td>
+                                        <td className="px-6 py-4">
+                                            <div className="text-sm text-gray-900">{factura.nombre_cliente}</div>
+                                            <div className="text-sm text-gray-500">{factura.identificacion_cliente}</div>
                                         </td>
                                         <td className="px-6 py-4 whitespace-nowrap text-sm text-gray-500">
                                             {factura.fecha_pago ? new Date(factura.fecha_pago).toLocaleDateString() : 'N/A'}
                                         </td>
-                                        <td className="px-6 py-4 whitespace-nowrap text-sm text-gray-500 capitalize">
+                                        <td className="px-6 py-4 whitespace-nowrap text-sm text-gray-500">
                                             {factura.metodo_pago || 'N/A'}
                                         </td>
                                         <td className="px-6 py-4 whitespace-nowrap text-sm text-gray-500">
-                                            {factura.banco_nombre || 'N/A'}
-                                        </td>
-                                        <td className="px-6 py-4 whitespace-nowrap text-sm font-medium text-green-600">
-                                            ${parseFloat(factura.total || 0).toLocaleString()}
+                                            {bancos.find(b => b.id === factura.banco_id)?.nombre || 'N/A'}
+                                        </td>
+                                        <td className="px-6 py-4 whitespace-nowrap">
+                                            <div className="text-sm font-medium text-green-600">
+                                                ${parseFloat(factura.total).toLocaleString()}
+                                            </div>
                                         </td>
                                         <td className="px-6 py-4 whitespace-nowrap text-sm font-medium">
                                             <button
@@ -1007,12 +607,12 @@
                 </div>
             </div>
 
-            {/* Modal Cruce de Pago */}
-            {mostrarModalCruce && facturaSeleccionada && (
+            {/* Modal Cruzar Pago */}
+            {mostrarModalCruce && (
                 <div className="fixed inset-0 bg-black bg-opacity-50 flex items-center justify-center p-4 z-50">
                     <div className="bg-white rounded-lg max-w-2xl w-full p-6">
                         <div className="flex justify-between items-center mb-4">
-                            <h2 className="text-xl font-bold">Registrar Pago - {facturaSeleccionada?.numero_factura}</h2>
+                            <h2 className="text-xl font-bold">Cruzar Pago - {facturaSeleccionada?.numero_factura}</h2>
                             <button
                                 onClick={() => setMostrarModalCruce(false)}
                                 className="text-gray-400 hover:text-gray-600"
@@ -1026,7 +626,7 @@
                                 <div className="grid grid-cols-2 gap-4">
                                     <div>
                                         <span className="text-sm text-gray-600">Cliente:</span>
-                                        <p className="font-medium">{facturaSeleccionada?.nombre_cliente}</p>
+                                        <p className="font-medium">{facturaSeleccionada?.cliente_nombre}</p>
                                     </div>
                                     <div>
                                         <span className="text-sm text-gray-600">Total Factura:</span>
@@ -1065,6 +665,22 @@
                             <div className="grid grid-cols-2 gap-4">
                                 <div>
                                     <label className="block text-sm font-medium text-gray-700 mb-1">
+                                        Banco *
+                                    </label>
+                                    <select
+                                        value={datosPago.banco_id}
+                                        onChange={(e) => setDatosPago({ ...datosPago, banco_id: e.target.value })}
+                                        className="w-full px-3 py-2 border rounded-lg"
+                                        required
+                                    >
+                                        <option value="">Seleccionar banco</option>
+                                        {bancos.map(banco => (
+                                            <option key={banco.id} value={banco.id}>{banco.nombre}</option>
+                                        ))}
+                                    </select>
+                                </div>
+                                <div>
+                                    <label className="block text-sm font-medium text-gray-700 mb-1">
                                         Método de Pago *
                                     </label>
                                     <select
@@ -1073,38 +689,24 @@
                                         className="w-full px-3 py-2 border rounded-lg"
                                         required
                                     >
-                                        {metodosPago.map(metodo => (
-                                            <option key={metodo.value} value={metodo.value}>{metodo.label}</option>
-                                        ))}
-                                    </select>
-                                </div>
-                                <div>
-                                    <label className="block text-sm font-medium text-gray-700 mb-1">
-                                        Banco
-                                    </label>
-                                    <select
-                                        value={datosPago.banco_id}
-                                        onChange={(e) => setDatosPago({ ...datosPago, banco_id: e.target.value })}
-                                        className="w-full px-3 py-2 border rounded-lg"
-                                    >
-                                        <option value="">Seleccionar banco</option>
-                                        {bancos.map(banco => (
-                                            <option key={banco.id} value={banco.id}>{banco.nombre}</option>
-                                        ))}
+                                        <option value="transferencia">Transferencia</option>
+                                        <option value="consignacion">Consignación</option>
+                                        <option value="cheque">Cheque</option>
                                     </select>
                                 </div>
                             </div>
 
                             <div>
                                 <label className="block text-sm font-medium text-gray-700 mb-1">
-                                    Referencia/Comprobante
+                                    Referencia / Número de Transacción *
                                 </label>
                                 <input
                                     type="text"
                                     value={datosPago.referencia}
                                     onChange={(e) => setDatosPago({ ...datosPago, referencia: e.target.value })}
                                     className="w-full px-3 py-2 border rounded-lg"
-                                    placeholder="Número de referencia o comprobante"
+                                    placeholder="Ej: 123456789"
+                                    required
                                 />
                             </div>
 
@@ -1121,19 +723,19 @@
                                 />
                             </div>
 
-                            <div className="flex justify-end gap-2 pt-4">
+                            <div className="flex justify-end gap-2 pt-4 border-t">
                                 <button
                                     onClick={() => setMostrarModalCruce(false)}
-                                    className="px-4 py-2 bg-gray-200 text-gray-700 rounded-lg hover:bg-gray-300"
+                                    className="px-4 py-2 border border-gray-300 rounded-lg hover:bg-gray-50"
                                 >
                                     Cancelar
                                 </button>
                                 <button
                                     onClick={cruzarPago}
-                                    className="px-4 py-2 bg-green-600 text-white rounded-lg hover:bg-green-700 flex items-center gap-2"
+                                    className="px-4 py-2 bg-blue-600 text-white rounded-lg hover:bg-blue-700 flex items-center gap-2"
                                 >
                                     <Check className="w-4 h-4" />
-                                    Registrar Pago
+                                    Confirmar Pago
                                 </button>
                             </div>
                         </div>
@@ -1145,6 +747,7 @@
             {mostrarModalDetalle && facturaSeleccionada && (
                 <div className="fixed inset-0 bg-black bg-opacity-50 flex items-center justify-center p-4 z-50">
                     <div className="bg-white rounded-lg max-w-4xl w-full max-h-[85vh] overflow-hidden flex flex-col">
+                        {/* Header fijo */}
                         <div className="flex justify-between items-center p-6 border-b border-gray-200 flex-shrink-0">
                             <h2 className="text-xl font-bold">Detalle del Pago - {facturaSeleccionada?.numero_factura}</h2>
                             <button
@@ -1155,8 +758,10 @@
                             </button>
                         </div>
 
+                        {/* Contenido con scroll */}
                         <div className="overflow-y-auto flex-1 p-6">
                             <div className="space-y-6">
+                                {/* Información de la Factura */}
                                 <div className="bg-blue-50 p-4 rounded-lg">
                                     <h3 className="text-lg font-semibold text-blue-900 mb-3">Información de la Factura</h3>
                                     <div className="grid grid-cols-2 gap-4">
@@ -1193,6 +798,7 @@
                                     </div>
                                 </div>
 
+                                {/* Información del Pago */}
                                 <div className="bg-green-50 p-4 rounded-lg">
                                     <h3 className="text-lg font-semibold text-green-900 mb-3">Detalles del Pago</h3>
                                     <div className="grid grid-cols-2 gap-4">
@@ -1200,7 +806,7 @@
                                             <span className="text-sm text-green-700">Fecha de Pago:</span>
                                             <p className="font-medium text-green-900">
                                                 {facturaSeleccionada?.fecha_pago 
-                                                    ? new Date(facturaSeleccionada.fecha_pago).toLocaleDateString()
+                                                    ? new Date(facturaSeleccionada.fecha_pago).toLocaleDateString() 
                                                     : 'N/A'}
                                             </p>
                                         </div>
@@ -1213,7 +819,7 @@
                                         <div>
                                             <span className="text-sm text-green-700">Banco:</span>
                                             <p className="font-medium text-green-900">
-                                                {facturaSeleccionada?.banco_nombre || 'N/A'}
+                                                {facturaSeleccionada?.banco_nombre || bancos.find(b => b.id === facturaSeleccionada?.banco_id)?.nombre || 'N/A'}
                                             </p>
                                         </div>
                                         <div>
@@ -1231,15 +837,34 @@
                                     </div>
                                 </div>
 
+                                {/* Observaciones */}
                                 {facturaSeleccionada?.observaciones && (
                                     <div className="bg-gray-50 p-4 rounded-lg">
                                         <h3 className="text-lg font-semibold text-gray-900 mb-2">Observaciones</h3>
                                         <p className="text-gray-700">{facturaSeleccionada.observaciones}</p>
                                     </div>
                                 )}
+
+                                {/* Servicios de la Factura */}
+                                {facturaSeleccionada?.servicios && (
+                                    <div className="bg-gray-50 p-4 rounded-lg">
+                                        <h3 className="text-lg font-semibold text-gray-900 mb-2">Servicios Incluidos</h3>
+                                        <div className="space-y-2">
+                                            {JSON.parse(facturaSeleccionada.servicios).map((servicio, index) => (
+                                                <div key={index} className="flex justify-between items-center py-2 border-b border-gray-200 last:border-0">
+                                                    <span className="text-gray-700">{servicio.descripcion || servicio.plan_nombre}</span>
+                                                    <span className="font-medium text-gray-900">
+                                                        ${parseFloat(servicio.valor || 0).toLocaleString()}
+                                                    </span>
+                                                </div>
+                                            ))}
+                                        </div>
+                                    </div>
+                                )}
                             </div>
                         </div>
 
+                        {/* Footer fijo */}
                         <div className="flex justify-end gap-2 p-6 border-t border-gray-200 flex-shrink-0">
                             <button
                                 onClick={() => setMostrarModalDetalle(false)}
