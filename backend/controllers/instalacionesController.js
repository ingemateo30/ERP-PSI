--- conflicted
+++ resolved
@@ -1804,57 +1804,6 @@
                 });
             }
 
-        } catch (error) {
-            console.error('❌ Error exportando instalaciones:', error);
-            res.status(500).json({
-                success: false,
-                message: 'Error exportando instalaciones'
-            });
-        }
-    }
-    /**
-     * Generar orden de servicio en PDF
-     */
-    static async generarOrdenServicioPDF(req, res) {
-
-        try {
-
-            const { id } = req.params;
-
-            console.log(`📄 Generando orden de servicio PDF para instalación ${id}`);
-
-
-
-            const instalacion = await this.obtenerInstalacionCompleta(id);
-
-
-<<<<<<< HEAD
-
-            if (!instalacion) {
-
-                return res.status(404).json({
-
-                    success: false,
-
-                    message: 'Instalación no encontrada'
-
-                });
-
-            }
-
-
-
-            const PDFDocument = require('pdfkit');
-
-            const doc = new PDFDocument({
-
-                margin: 40,
-
-                size: 'LETTER',
-
-                bufferPages: true
-
-=======
     } catch (error) {
         console.error('❌ Error exportando instalaciones:', error);
         res.status(500).json({
@@ -1864,517 +1813,208 @@
     }
 }
 /**
- * Generar orden de servicio en PDF (optimizado para 1 página)
+ * Generar orden de servicio en PDF
  */
 static async generarOrdenServicioPDF(req, res) {
     try {
         const { id } = req.params;
         console.log(`📄 Generando orden de servicio PDF para instalación ${id}`);
 
+        // Obtener información completa de la instalación
         const instalacion = await this.obtenerInstalacionCompleta(id);
-
+        
         if (!instalacion) {
             return res.status(404).json({
                 success: false,
                 message: 'Instalación no encontrada'
->>>>>>> 67faa856
-            });
-
-<<<<<<< HEAD
-
-
-            res.setHeader('Content-Type', 'application/pdf');
-
-            res.setHeader('Content-Disposition', `attachment; filename="orden-servicio-${id}.pdf"`);
-
-
-
-            doc.pipe(res);
-
-
-
-            // ============ ENCABEZADO COMPACTO ============
-
-            doc.font('Helvetica-Bold')
-
-                .fontSize(18)
-
-                .text('ORDEN DE SERVICIO PSI', 40, 40, { align: 'center' });
-
-
-
-            doc.fontSize(9)
-
-                .font('Helvetica')
-
-                .text('PSI - Proveedor de Servicios de Internet | NIT: 900.123.456-7 | Tel: (607) 123-4567', 40, 65, { align: 'center' });
-
-
-
-            doc.moveTo(40, 80).lineTo(572, 80).stroke();
-
-
-
-            let y = 95;
-
-
-
-            // ============ INFORMACIÓN DE LA ORDEN ============
-
-            doc.font('Helvetica-Bold').fontSize(11).text('INFORMACIÓN DE LA ORDEN', 40, y);
-
-            y += 16;
-
-
-
-            doc.font('Helvetica').fontSize(9)
-
-                .text(`Orden No: #${String(instalacion.id).padStart(6, '0')}`, 40, y)
-
-                .text(`Fecha: ${new Date().toLocaleDateString('es-CO')}`, 320, y)
-
-                .text(`Estado: ${(instalacion.estado || 'PROGRAMADA').toUpperCase()}`, 450, y);
-
-            y += 12;
-
-
-
-            doc.text(`Tipo: ${instalacion.tipo_instalacion || 'Nueva'}`, 40, y);
-
-            y += 18;
-
-
-
-            // ============ INFORMACIÓN DEL CLIENTE ============
-
-            doc.font('Helvetica-Bold').fontSize(11).text('INFORMACIÓN DEL CLIENTE', 40, y);
-
-            y += 16;
-
-
-
-            doc.font('Helvetica').fontSize(9)
-
-                .text(`Cliente: ${instalacion.cliente_nombre || 'N/A'}`, 40, y)
-
-                .text(`CC/NIT: ${instalacion.cliente_identificacion || 'N/A'}`, 320, y);
-
-            y += 12;
-
-
-
-            doc.text(`Teléfono: ${instalacion.telefono_contacto || instalacion.cliente_telefono || 'N/A'}`, 40, y)
-
-                .text(`Email: ${instalacion.cliente_email || 'N/A'}`, 320, y);
-
-            y += 12;
-
-
-
-            const direccionTexto = instalacion.direccion_instalacion || 'No especificada';
-
-            doc.text(`Dirección: ${direccionTexto}`, 40, y, { width: 532 });
-
-            y += Math.ceil(doc.heightOfString(direccionTexto, { width: 532 }) / 12) * 12;
-
-            y += 6;
-
-
-
-            // ============ INFORMACIÓN DEL SERVICIO ============
-
-            doc.font('Helvetica-Bold').fontSize(11).text('INFORMACIÓN DEL SERVICIO', 40, y);
-
-            y += 16;
-
-
-
-            doc.font('Helvetica').fontSize(9)
-
-                .text(`Plan Contratado: ${instalacion.plan_nombre || 'N/A'}`, 40, y);
-
-            y += 12;
-
-
-
-            const velocidades = [];
-
-            if (instalacion.velocidad_bajada) velocidades.push(`${instalacion.velocidad_bajada} Mbps bajada`);
-
-            if (instalacion.velocidad_subida) velocidades.push(`${instalacion.velocidad_subida} Mbps subida`);
-
-            if (velocidades.length > 0) {
-
-                doc.text(`Velocidad: ${velocidades.join(' / ')}`, 40, y);
-
-                y += 12;
-
-            }
-
-
-
-            doc.text(`Precio Mensual: $${(instalacion.plan_precio || 0).toLocaleString('es-CO')}`, 40, y)
-
-                .text(`Costo Instalación: $${(instalacion.costo_instalacion || 0).toLocaleString('es-CO')}`, 320, y);
-
-            y += 18;
-
-
-
-            // ============ PROGRAMACIÓN DE INSTALACIÓN ============
-
-            doc.font('Helvetica-Bold').fontSize(11).text('PROGRAMACIÓN DE INSTALACIÓN', 40, y);
-
-            y += 16;
-
-
-
-            const fechaProg = instalacion.fecha_programada ?
-
-                new Date(instalacion.fecha_programada).toLocaleDateString('es-CO') : 'Por definir';
-
-
-
-            doc.font('Helvetica').fontSize(9)
-
-                .text(`Fecha Programada: ${fechaProg}`, 40, y)
-
-                .text(`Hora: ${instalacion.hora_programada || 'Por definir'}`, 320, y);
-
-            y += 12;
-
-
-
-            doc.text(`Instalador Asignado: ${instalacion.instalador_nombres || 'Sin asignar'}`, 40, y);
-
-            y += 18;
-
-
-
-            // ============ EQUIPOS A INSTALAR ============
-
-            if (instalacion.equipos_instalados && Array.isArray(instalacion.equipos_instalados) && instalacion.equipos_instalados.length > 0) {
-
-                doc.font('Helvetica-Bold').fontSize(11).text('EQUIPOS A INSTALAR', 40, y);
-
-                y += 16;
-
-
-
-                instalacion.equipos_instalados.forEach((equipo, index) => {
-
-                    const equipoTexto = `${index + 1}. ${equipo.nombre || equipo.tipo_equipo || 'Equipo'} - ${equipo.modelo || ''} (S/N: ${equipo.numero_serie || 'N/A'})`;
-
-                    doc.font('Helvetica').fontSize(8).text(equipoTexto, 40, y, { width: 532 });
-
-                    y += 10;
-
-                });
-
-                y += 8;
-
-            }
-
-
-
-            // ============ OBSERVACIONES (limitadas y compactas) ============
-
-            if (instalacion.observaciones && instalacion.observaciones.trim()) {
-
-                doc.font('Helvetica-Bold').fontSize(11).text('OBSERVACIONES', 40, y);
-
-                y += 16;
-
-
-
-                const obs = instalacion.observaciones.substring(0, 180).trim();
-
-                doc.font('Helvetica').fontSize(8).text(obs, 40, y, { width: 532 });
-
-                y += Math.ceil(doc.heightOfString(obs, { width: 532 }) / 10) * 10;
-
-                y += 8;
-
-            }
-
-
-
-            // ============ TÉRMINOS Y CONDICIONES (compacto) ============
-
-            doc.font('Helvetica-Bold').fontSize(9).text('TÉRMINOS Y CONDICIONES', 40, y);
-
-            y += 12;
-
-
-
-            const terminos = [
-
-                '• El cliente autoriza la instalación del servicio en la dirección indicada.',
-
-                '• Los equipos instalados son propiedad de PSI y deben ser devueltos al finalizar el contrato.',
-
-                '• El servicio será activado una vez completada la instalación y verificada la conectividad.'
-
-            ];
-
-
-
-            doc.font('Helvetica').fontSize(7);
-
-            terminos.forEach(termino => {
-
-                doc.text(termino, 40, y, { width: 532 });
-
-                y += 10;
-
-            });
-
-            y += 15;
-
-
-
-            // ============ FIRMAS (posicionadas estratégicamente) ============
-
-            // Calcular espacio restante
-
-            const espacioRestante = 720 - y; // 720 es aproximadamente el límite inferior útil
-
-
-
-            if (espacioRestante < 90) {
-
-                // Si no hay suficiente espacio, agregar nueva página
-
-                doc.addPage();
-
-                y = 100;
-
-                doc.font('Helvetica-Bold').fontSize(11).text('FIRMAS Y AUTORIZACIONES', 40, y);
-
-                y += 30;
-
-            } else {
-
-                // Posicionar las firmas en el espacio disponible
-
-                y = Math.max(y, 610); // Mínimo en posición 610
-
-            }
-
-
-
-            // Dibujar líneas y textos de firma
-
-            doc.font('Helvetica').fontSize(8);
-
-
-
-            // Firma del Cliente
-
-            doc.moveTo(60, y).lineTo(260, y).stroke();
-
-            doc.text('Firma del Cliente', 60, y + 5, { width: 200, align: 'center' });
-
-            doc.text(`CC: ${instalacion.cliente_identificacion || '_________________'}`, 60, y + 18, { width: 200, align: 'center' });
-
-            doc.text('Fecha: _______________', 60, y + 30, { width: 200, align: 'center' });
-
-
-
-            // Firma del Instalador
-
-            doc.moveTo(352, y).lineTo(552, y).stroke();
-
-            doc.text('Firma del Instalador', 352, y + 5, { width: 200, align: 'center' });
-
-            doc.text(`Nombre: ${instalacion.instalador_nombres || '_________________'}`, 352, y + 18, { width: 200, align: 'center' });
-
-            doc.text('Fecha: _______________', 352, y + 30, { width: 200, align: 'center' });
-
-
-
-            // ============ PIE DE PÁGINA ============
-
-            doc.fontSize(7)
-                .fillColor('#666666')
-                .text('Documento oficial - PSI Telecomunicaciones | Generado el ' + new Date().toLocaleString('es-CO'),
-                    40, y + 55, { align: 'center', width: 532 });
-        } catch (error) {
-            console.error('An error occurred while generating the PDF:', error);
-        }
-
-=======
+            });
+        }
+
         const PDFDocument = require('pdfkit');
-        const doc = new PDFDocument({
+        const doc = new PDFDocument({ 
             margin: 40,
             size: 'LETTER',
             bufferPages: true
         });
 
+        // Headers para descarga
         res.setHeader('Content-Type', 'application/pdf');
         res.setHeader('Content-Disposition', `attachment; filename="orden-servicio-${id}.pdf"`);
 
+        // Pipe del documento al response
         doc.pipe(res);
 
-        // ============ ENCABEZADO COMPACTO ============
+        // ENCABEZADO DE LA EMPRESA
         doc.font('Helvetica-Bold')
             .fontSize(18)
-            .text('ORDEN DE SERVICIO PSI', 40, 40, { align: 'center' });
-
-        doc.fontSize(9)
-            .font('Helvetica')
-            .text('PSI - Proveedor de Servicios de Internet | NIT: 900.123.456-7 | Tel: (607) 123-4567', 40, 65, { align: 'center' });
-
-        doc.moveTo(40, 80).lineTo(572, 80).stroke();
-
-        let y = 95;
-
-        // ============ INFORMACIÓN DE LA ORDEN ============
-        doc.font('Helvetica-Bold').fontSize(11).text('INFORMACIÓN DE LA ORDEN', 40, y);
-        y += 16;
-
-        doc.font('Helvetica').fontSize(9)
-            .text(`Orden No: #${String(instalacion.id).padStart(6, '0')}`, 40, y)
-            .text(`Fecha: ${new Date().toLocaleDateString('es-CO')}`, 320, y)
-            .text(`Estado: ${(instalacion.estado || 'PROGRAMADA').toUpperCase()}`, 450, y);
-        y += 12;
-
-        doc.text(`Tipo: ${instalacion.tipo_instalacion || 'Nueva'}`, 40, y);
-        y += 18;
-
-        // ============ INFORMACIÓN DEL CLIENTE ============
-        doc.font('Helvetica-Bold').fontSize(11).text('INFORMACIÓN DEL CLIENTE', 40, y);
-        y += 16;
-
-        doc.font('Helvetica').fontSize(9)
-            .text(`Cliente: ${instalacion.cliente_nombre || 'N/A'}`, 40, y)
-            .text(`CC/NIT: ${instalacion.cliente_identificacion || 'N/A'}`, 320, y);
-        y += 12;
-
-        doc.text(`Teléfono: ${instalacion.telefono_contacto || instalacion.cliente_telefono || 'N/A'}`, 40, y)
-            .text(`Email: ${instalacion.cliente_email || 'N/A'}`, 320, y);
-        y += 12;
-
-        const direccionTexto = instalacion.direccion_instalacion || 'No especificada';
-        doc.text(`Dirección: ${direccionTexto}`, 40, y, { width: 532 });
-        y += Math.ceil(doc.heightOfString(direccionTexto, { width: 532 }) / 12) * 12;
-        y += 6;
-
-        // ============ INFORMACIÓN DEL SERVICIO ============
-        doc.font('Helvetica-Bold').fontSize(11).text('INFORMACIÓN DEL SERVICIO', 40, y);
-        y += 16;
-
-        doc.font('Helvetica').fontSize(9)
-            .text(`Plan Contratado: ${instalacion.plan_nombre || 'N/A'}`, 40, y);
-        y += 12;
-
-        const velocidades = [];
-        if (instalacion.velocidad_bajada) velocidades.push(`${instalacion.velocidad_bajada} Mbps bajada`);
-        if (instalacion.velocidad_subida) velocidades.push(`${instalacion.velocidad_subida} Mbps subida`);
-        if (velocidades.length > 0) {
-            doc.text(`Velocidad: ${velocidades.join(' / ')}`, 40, y);
-            y += 12;
-        }
-
-        doc.text(`Precio Mensual: $${(instalacion.plan_precio || 0).toLocaleString('es-CO')}`, 40, y)
-            .text(`Costo Instalación: $${(instalacion.costo_instalacion || 0).toLocaleString('es-CO')}`, 320, y);
-        y += 18;
-
-        // ============ PROGRAMACIÓN DE INSTALACIÓN ============
-        doc.font('Helvetica-Bold').fontSize(11).text('PROGRAMACIÓN DE INSTALACIÓN', 40, y);
-        y += 16;
-
-        const fechaProg = instalacion.fecha_programada ?
-            new Date(instalacion.fecha_programada).toLocaleDateString('es-CO') : 'Por definir';
-
-        doc.font('Helvetica').fontSize(9)
-            .text(`Fecha Programada: ${fechaProg}`, 40, y)
-            .text(`Hora: ${instalacion.hora_programada || 'Por definir'}`, 320, y);
-        y += 12;
-
-        doc.text(`Instalador Asignado: ${instalacion.instalador_nombres || 'Sin asignar'}`, 40, y);
-        y += 18;
-
-        // ============ EQUIPOS A INSTALAR ============
-        if (instalacion.equipos_instalados && Array.isArray(instalacion.equipos_instalados) && instalacion.equipos_instalados.length > 0) {
-            doc.font('Helvetica-Bold').fontSize(11).text('EQUIPOS A INSTALAR', 40, y);
-            y += 16;
-
-            instalacion.equipos_instalados.forEach((equipo, index) => {
-                const equipoTexto = `${index + 1}. ${equipo.nombre || equipo.tipo_equipo || 'Equipo'} - ${equipo.modelo || ''} (S/N: ${equipo.numero_serie || 'N/A'})`;
-                doc.font('Helvetica').fontSize(8).text(equipoTexto, 40, y, { width: 532 });
-                y += 10;
-            });
-            y += 8;
-        }
-
-        // ============ OBSERVACIONES (limitadas y compactas) ============
+            .text('ORDEN DE SERVICIO', 50, 40, { align: 'center' });
+
+        doc.fontSize(10)
+            .text('PSI - Proveedor de Servicios de Internet', 50, 65, { align: 'center' })
+            .text('NIT: 900.123.456-7', 50, 78, { align: 'center' })
+            .text('Teléfono: (607) 123-4567', 50, 91, { align: 'center' });
+
+        // Línea divisoria
+        doc.moveTo(50, 110)
+            .lineTo(562, 110)
+            .stroke();
+
+        let yPosition = 130;
+
+        // INFORMACIÓN DE LA ORDEN
+        doc.font('Helvetica-Bold')
+            .fontSize(12)
+            .text('INFORMACIÓN DE LA ORDEN', 50, yPosition);
+
+        yPosition += 20;
+
+        doc.font('Helvetica')
+            .fontSize(9)
+            .text(`Orden No: #${String(instalacion.id).padStart(6, '0')}`, 50, yPosition)
+            .text(`Fecha: ${new Date().toLocaleDateString('es-CO', { 
+                year: 'numeric', 
+                month: '2-digit', 
+                day: '2-digit' 
+            })}`, 350, yPosition);
+
+        yPosition += 14;
+
+        doc.text(`Estado: ${instalacion.estado?.toUpperCase() || 'PROGRAMADA'}`, 50, yPosition)
+            .text(`Tipo: ${instalacion.tipo_instalacion || 'Nueva Instalación'}`, 350, yPosition);
+
+        yPosition += 25;
+
+        // INFORMACIÓN DEL CLIENTE
+        doc.font('Helvetica-Bold')
+            .fontSize(11)
+            .text('INFORMACIÓN DEL CLIENTE', 50, yPosition);
+
+        yPosition += 18;
+
+        doc.font('Helvetica')
+            .fontSize(9)
+            .text(`Nombre: ${instalacion.cliente_nombre || 'No especificado'}`, 50, yPosition);
+
+        yPosition += 14;
+
+        doc.text(`Identificación: ${instalacion.cliente_identificacion || 'N/A'}`, 50, yPosition)
+            .text(`Teléfono: ${instalacion.telefono_contacto || instalacion.cliente_telefono || 'N/A'}`, 350, yPosition);
+
+        yPosition += 14;
+
+        doc.text(`Email: ${instalacion.cliente_email || 'No especificado'}`, 50, yPosition);
+
+        yPosition += 14;
+
+        doc.text(`Dirección: ${instalacion.direccion_instalacion || 'No especificada'}`, 50, yPosition, {
+            width: 500
+        });
+
+        yPosition += 25;
+
+        // INFORMACIÓN DEL SERVICIO
+        doc.font('Helvetica-Bold')
+            .fontSize(11)
+            .text('INFORMACIÓN DEL SERVICIO', 50, yPosition);
+
+        yPosition += 18;
+
+        doc.font('Helvetica')
+            .fontSize(9)
+            .text(`Plan: ${instalacion.plan_nombre || 'No especificado'}`, 50, yPosition);
+        
+        yPosition += 14;
+
+        doc.text(`Precio Mensual: $${(instalacion.plan_precio || 0).toLocaleString('es-CO')}`, 50, yPosition)
+            .text(`Costo Instalación: $${(instalacion.costo_instalacion || 0).toLocaleString('es-CO')}`, 350, yPosition);
+
+        yPosition += 25;
+
+        // INFORMACIÓN DE INSTALACIÓN
+        doc.font('Helvetica-Bold')
+            .fontSize(11)
+            .text('PROGRAMACIÓN DE INSTALACIÓN', 50, yPosition);
+
+        yPosition += 18;
+
+        const fechaProgramada = instalacion.fecha_programada ? 
+            new Date(instalacion.fecha_programada).toLocaleDateString('es-CO') : 
+            'Por definir';
+
+        doc.font('Helvetica')
+            .fontSize(9)
+            .text(`Fecha Programada: ${fechaProgramada}`, 50, yPosition)
+            .text(`Hora: ${instalacion.hora_programada || 'Por definir'}`, 350, yPosition);
+
+        yPosition += 14;
+
+        doc.text(`Instalador Asignado: ${instalacion.instalador_nombre || 'Sin asignar'}`, 50, yPosition);
+
+        yPosition += 25;
+
+        // OBSERVACIONES
         if (instalacion.observaciones && instalacion.observaciones.trim()) {
-            doc.font('Helvetica-Bold').fontSize(11).text('OBSERVACIONES', 40, y);
-            y += 16;
-
-            const obs = instalacion.observaciones.substring(0, 180).trim();
-            doc.font('Helvetica').fontSize(8).text(obs, 40, y, { width: 532 });
-            y += Math.ceil(doc.heightOfString(obs, { width: 532 }) / 10) * 10;
-            y += 8;
-        }
-
-        // ============ TÉRMINOS Y CONDICIONES (compacto) ============
-        doc.font('Helvetica-Bold').fontSize(9).text('TÉRMINOS Y CONDICIONES', 40, y);
-        y += 12;
-
-        const terminos = [
-            '• El cliente autoriza la instalación del servicio en la dirección indicada.',
-            '• Los equipos instalados son propiedad de PSI y deben ser devueltos al finalizar el contrato.',
-            '• El servicio será activado una vez completada la instalación y verificada la conectividad.'
-        ];
-
-        doc.font('Helvetica').fontSize(7);
-        terminos.forEach(termino => {
-            doc.text(termino, 40, y, { width: 532 });
-            y += 10;
-        });
-        y += 15;
-
-        // ============ FIRMAS (posicionadas estratégicamente) ============
-        // Calcular espacio restante
-        const espacioRestante = 720 - y; // 720 es aproximadamente el límite inferior útil
-
-        if (espacioRestante < 90) {
-            // Si no hay suficiente espacio, agregar nueva página
+            doc.font('Helvetica-Bold')
+                .fontSize(11)
+                .text('OBSERVACIONES', 50, yPosition);
+
+            yPosition += 18;
+
+            const observacionesTexto = instalacion.observaciones.substring(0, 300); // Limitar a 300 caracteres
+
+            doc.font('Helvetica')
+                .fontSize(9)
+                .text(observacionesTexto, 50, yPosition, { 
+                    width: 500,
+                    lineGap: 2
+                });
+
+            const observacionesHeight = doc.heightOfString(observacionesTexto, { width: 500 });
+            yPosition += observacionesHeight + 20;
+        }
+
+        // ✅ SOLUCIÓN: POSICIONAR FIRMAS AL FINAL DE LA PÁGINA
+        const pageHeight = 792; // Altura carta en puntos
+        const firmasY = pageHeight - 120; // 120 puntos desde el final
+
+        // Si el contenido ya pasó esa posición, agregar nueva página
+        if (yPosition > firmasY - 30) {
             doc.addPage();
-            y = 100;
-            doc.font('Helvetica-Bold').fontSize(11).text('FIRMAS Y AUTORIZACIONES', 40, y);
-            y += 30;
+            yPosition = firmasY;
         } else {
-            // Posicionar las firmas en el espacio disponible
-            y = Math.max(y, 610); // Mínimo en posición 610
-        }
-
-        // Dibujar líneas y textos de firma
-        doc.font('Helvetica').fontSize(8);
-
-        // Firma del Cliente
-        doc.moveTo(60, y).lineTo(260, y).stroke();
-        doc.text('Firma del Cliente', 60, y + 5, { width: 200, align: 'center' });
-        doc.text(`CC: ${instalacion.cliente_identificacion || '_________________'}`, 60, y + 18, { width: 200, align: 'center' });
-        doc.text('Fecha: _______________', 60, y + 30, { width: 200, align: 'center' });
-
-        // Firma del Instalador
-        doc.moveTo(352, y).lineTo(552, y).stroke();
-        doc.text('Firma del Instalador', 352, y + 5, { width: 200, align: 'center' });
-        doc.text(`Nombre: ${instalacion.instalador_nombres || '_________________'}`, 352, y + 18, { width: 200, align: 'center' });
-        doc.text('Fecha: _______________', 352, y + 30, { width: 200, align: 'center' });
-
-        // ============ PIE DE PÁGINA ============
+            yPosition = firmasY;
+        }
+
+        // SECCIÓN DE FIRMAS - SIEMPRE EN LA MISMA POSICIÓN
+        doc.fontSize(8)
+            .text('_____________________________', 70, yPosition, { width: 200 })
+            .text('Firma del Cliente', 70, yPosition + 18, { width: 200, align: 'center' })
+            .text(`Fecha: ___________________`, 70, yPosition + 32, { width: 200 });
+        
+        doc.text('_____________________________', 342, yPosition, { width: 200 })
+            .text('Firma del Instalador', 342, yPosition + 18, { width: 200, align: 'center' })
+            .text(`Fecha: ___________________`, 342, yPosition + 32, { width: 200 });
+
+        // Pie de página
         doc.fontSize(7)
             .fillColor('#666666')
-            .text('Documento oficial - PSI Telecomunicaciones | Generado el ' + new Date().toLocaleString('es-CO'),
-                40, y + 55, { align: 'center', width: 532 });
-
+            .text(
+                'Este documento es una orden de servicio oficial. Conservar para referencia.',
+                50,
+                yPosition + 60,
+                { align: 'center', width: 512 }
+            );
+
+        // Finalizar el documento
         doc.end();
->>>>>>> 67faa856
-
+
+    } catch (error) {
+        console.error('❌ Error generando PDF:', error);
+        res.status(500).json({
+            success: false,
+            message: 'Error generando orden de servicio',
+            error: error.message
+        });
     }
 
 }
